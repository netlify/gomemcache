## About

This is a memcache client library for the Go programming language
(http://golang.org/).

<<<<<<< HEAD
It is a fork of https://github.com/bradfitz/gomemcache/memcache, 
with support for Autodiscovery client based on https://cloud.google.com/memorystore/docs/memcached/auto-discovery-overview


## Installing

### Using *go get*

    $ go get github.com/ankitkinra/gomemcache/memcache
=======
## Example
>>>>>>> 24af94b0

Install with:

<<<<<<< HEAD
    $GOPATH/src/github.com/ankitkinra/gomemcache/memcache

## Example without Autodiscovery

    import (
            "github.com/ankitkinra/gomemcache/memcache"
    )
=======
```shell
$ go get github.com/bradfitz/gomemcache/memcache
```

Then use it like:

```go
import (
    "github.com/bradfitz/gomemcache/memcache"
)
>>>>>>> 24af94b0

func main() {
     mc := memcache.New("10.0.0.1:11211", "10.0.0.2:11211", "10.0.0.3:11212")
     mc.Set(&memcache.Item{Key: "foo", Value: []byte("my value")})

     it, err := mc.Get("foo")
     ...
}
```

## Example with Autodiscovery

    import (
            "github.com/ankitkinra/gomemcache/memcache"
    )

    func main() {
         mcDiscovery := memcache.NewDiscoveryClient("10.0.0.1:11211", 30 * time.Second)
         mcDiscovery.Set(&memcache.Item{Key: "foo", Value: []byte("my value")})

         it, err := mc.Get("foo")
         ...
         mcDiscovery.Stop()
    }

### Note
Remember to call Stop() on the discovery enabled client to stop the polling, else this can leak "go" methods.

## Full docs, see:

<<<<<<< HEAD
See https://godoc.org/github.com/ankitkinra/gomemcache/memcache

Or run:

    $ godoc github.com/ankitkinra/gomemcache/memcache
=======
See https://pkg.go.dev/github.com/bradfitz/gomemcache/memcache

Or run:

```shell
$ godoc github.com/bradfitz/gomemcache/memcache
```
>>>>>>> 24af94b0
<|MERGE_RESOLUTION|>--- conflicted
+++ resolved
@@ -3,31 +3,13 @@
 This is a memcache client library for the Go programming language
 (http://golang.org/).
 
-<<<<<<< HEAD
 It is a fork of https://github.com/bradfitz/gomemcache/memcache, 
 with support for Autodiscovery client based on https://cloud.google.com/memorystore/docs/memcached/auto-discovery-overview
 
-
-## Installing
-
-### Using *go get*
-
-    $ go get github.com/ankitkinra/gomemcache/memcache
-=======
 ## Example
->>>>>>> 24af94b0
 
 Install with:
 
-<<<<<<< HEAD
-    $GOPATH/src/github.com/ankitkinra/gomemcache/memcache
-
-## Example without Autodiscovery
-
-    import (
-            "github.com/ankitkinra/gomemcache/memcache"
-    )
-=======
 ```shell
 $ go get github.com/bradfitz/gomemcache/memcache
 ```
@@ -38,7 +20,6 @@
 import (
     "github.com/bradfitz/gomemcache/memcache"
 )
->>>>>>> 24af94b0
 
 func main() {
      mc := memcache.New("10.0.0.1:11211", "10.0.0.2:11211", "10.0.0.3:11212")
@@ -51,36 +32,20 @@
 
 ## Example with Autodiscovery
 
-    import (
-            "github.com/ankitkinra/gomemcache/memcache"
-    )
+```go
+import (
+        "github.com/ankitkinra/gomemcache/memcache"
+)
 
-    func main() {
-         mcDiscovery := memcache.NewDiscoveryClient("10.0.0.1:11211", 30 * time.Second)
-         mcDiscovery.Set(&memcache.Item{Key: "foo", Value: []byte("my value")})
+func main() {
+     mcDiscovery := memcache.NewDiscoveryClient("10.0.0.1:11211", 30 * time.Second)
+     mcDiscovery.Set(&memcache.Item{Key: "foo", Value: []byte("my value")})
 
-         it, err := mc.Get("foo")
-         ...
-         mcDiscovery.Stop()
-    }
+     it, err := mc.Get("foo")
+     ...
+     mcDiscovery.Stop()
+}
+```
 
 ### Note
 Remember to call Stop() on the discovery enabled client to stop the polling, else this can leak "go" methods.
-
-## Full docs, see:
-
-<<<<<<< HEAD
-See https://godoc.org/github.com/ankitkinra/gomemcache/memcache
-
-Or run:
-
-    $ godoc github.com/ankitkinra/gomemcache/memcache
-=======
-See https://pkg.go.dev/github.com/bradfitz/gomemcache/memcache
-
-Or run:
-
-```shell
-$ godoc github.com/bradfitz/gomemcache/memcache
-```
->>>>>>> 24af94b0
